--- conflicted
+++ resolved
@@ -371,7 +371,7 @@
     function checkForSlashedValidatorsAndUndelegate(uint256 validatorIndex) external onlyOwner {
         BeefySonicStorage storage $ = getBeefySonicStorage();
         Validator storage validator = $.validators[validatorIndex];
-        if (validator.slashedDelegations > 0) revert SlashingInProcess();
+        if (validator.slashedDelegations > 0) revert SlashNotRealized();
         uint256 validatorId = validator.id;
         uint256 delegations = validator.delegations;
 
@@ -428,12 +428,7 @@
 
         uint256 loss = validator.slashedDelegations - amountRecovered;
         $.storedTotal -= loss;
-        validator.recoverableAmount = 0;
-<<<<<<< HEAD
-        validator.slashedDelegations = 0;
-=======
         $.slashedValidators--;
->>>>>>> 7a5445a4
 
         emit SlashedValidatorWithdrawn(validator.id, amountRecovered, loss);
     }
