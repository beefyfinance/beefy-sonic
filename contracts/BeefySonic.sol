// SPDX-License-Identifier: MIT
pragma solidity 0.8.28;

import {
    ERC20Upgradeable,
    ERC4626Upgradeable
} from "@openzeppelin/contracts-upgradeable/token/ERC20/extensions/ERC4626Upgradeable.sol";
import {ERC20PermitUpgradeable} from
    "@openzeppelin/contracts-upgradeable/token/ERC20/extensions/ERC20PermitUpgradeable.sol";
import {OwnableUpgradeable} from "@openzeppelin/contracts-upgradeable/access/OwnableUpgradeable.sol";
import {PausableUpgradeable} from "@openzeppelin/contracts-upgradeable/utils/PausableUpgradeable.sol";
import {SafeERC20, IERC20} from "@openzeppelin/contracts/token/ERC20/utils/SafeERC20.sol";
import {IERC20Metadata} from "@openzeppelin/contracts/token/ERC20/extensions/IERC20Metadata.sol";
import {UUPSUpgradeable} from "@openzeppelin/contracts-upgradeable/proxy/utils/UUPSUpgradeable.sol";

import {IBeefySonic} from "./interfaces/IBeefySonic.sol";
import {IWrappedNative} from "./interfaces/IWrappedNative.sol";
import {ISFC} from "./interfaces/ISFC.sol";
import {IConstantsManager} from "./interfaces/IConstantsManager.sol";
import {IFeeConfig} from "./interfaces/IFeeConfig.sol";
import {BeefySonicStorageUtils} from "../contracts/BeefySonicStorageUtils.sol";

/// @title BeefySonic
/// @author Beefy, weso
/// @dev Liquid staked interest bearing version of the Sonic token
contract BeefySonic is
    IBeefySonic,
    UUPSUpgradeable,
    ERC20Upgradeable,
    ERC20PermitUpgradeable,
    ERC4626Upgradeable,
    OwnableUpgradeable,
    PausableUpgradeable,
    BeefySonicStorageUtils
{
    using SafeERC20 for IERC20;

    /// @dev Disable initializers on the implementation
    constructor() {
        _disableInitializers();
    }

    /// @notice Initialize the contract
    /// @param _want Address of the want token
    /// @param _stakingContract Address of the staking contract
    /// @param _beefyFeeRecipient Address of the Beefy fee recipient
    /// @param _keeper Address of the keeper
    /// @param _beefyFeeConfig Address of the Beefy fee configuration
    /// @param _liquidityFeeRecipient Address of the liquidity fee recipient
    /// @param _liquidityFee Liquidity fee percentage
    /// @param _name Name of the staked token
    /// @param _symbol Symbol of the staked token
    function initialize(
        address _want,
        address _stakingContract,
        address _beefyFeeRecipient,
        address _keeper,
        address _beefyFeeConfig,
        address _liquidityFeeRecipient,
        uint256 _liquidityFee,
        string memory _name,
        string memory _symbol
    ) public initializer {
        __UUPSUpgradeable_init_unchained();
        __ERC20_init_unchained(_name, _symbol);
        __ERC20Permit_init(_name);
        __ERC4626_init_unchained(IERC20(_NoZeroAddress(_want)));
        __Ownable_init_unchained(msg.sender);
        __Pausable_init_unchained();

        // Limit the liquidity fee to 10%
        if (_liquidityFee > 0.1e18) revert InvalidLiquidityFee();

        BeefySonicStorage storage $ = getBeefySonicStorage();
        $.stakingContract = _NoZeroAddress(_stakingContract);
        $.beefyFeeRecipient = _NoZeroAddress(_beefyFeeRecipient);
        $.keeper = _NoZeroAddress(_keeper);
        $.beefyFeeConfig = _NoZeroAddress(_beefyFeeConfig);
        $.liquidityFeeRecipient = _NoZeroAddress(_liquidityFeeRecipient);
        $.liquidityFee = _liquidityFee;
        $.lockDuration = 1 days;
        $.minHarvest = 1e6;
        $.requestId++;
    }

    /// @notice Check if the caller is an authorized operator or owner
    /// @param _controller Controller address
    function _onlyOperatorOrController(address _controller) private view {
        BeefySonicStorage storage $ = getBeefySonicStorage();
        if (!$.isOperator[_controller][msg.sender] && _controller != msg.sender) revert NotAuthorized();
    }

    /// @notice EIP-7540 overload: Deposit assets into the vault
    /// @param _assets Amount of assets to deposit
    /// @param _receiver Address of the receiver
    /// @param _controller Controller address
    function deposit(uint256 _assets, address _receiver, address _controller)
        external
        whenNotPaused
        returns (uint256)
    {
        _onlyOperatorOrController(_controller);

        uint256 maxAssets = maxDeposit(_receiver);
        if (_assets > maxAssets) revert ERC4626ExceededMaxDeposit(_receiver, _assets, maxAssets);

        uint256 shares = previewDeposit(_assets);

        _deposit(_controller, _receiver, _assets, shares);
        return shares;
    }

    /// @notice EIP-7540 overload: Mint shares into the vault
    /// @param _shares Amount of shares to mint
    /// @param _receiver Address of the receiver
    /// @param _controller Controller address
    function mint(uint256 _shares, address _receiver, address _controller) external whenNotPaused returns (uint256) {
        _onlyOperatorOrController(_controller);

        uint256 maxShares = maxMint(_receiver);
        if (_shares > maxShares) revert ERC4626ExceededMaxMint(_receiver, _shares, maxShares);

        uint256 assets = previewMint(_shares);

        _deposit(_controller, _receiver, assets, _shares);
        return assets;
    }

    /// @notice Deposit assets into the vault
    /// @param _caller Address of the caller
    /// @param _receiver Address of the receiver
    /// @param _assets Amount of assets to deposit
    /// @param _shares Amount of shares to mint
    function _deposit(address _caller, address _receiver, uint256 _assets, uint256 _shares)
        internal
        override
        whenNotPaused
    {
        BeefySonicStorage storage $ = getBeefySonicStorage();
        _NoZeroAddress(_receiver);

        // We dont allow deposits of 0
        if (_assets == 0 || _shares == 0) revert ZeroDeposit();

        // Delegate assets to the validator only if a single validator can handle the deposit amount
        uint256 validatorIndex = _getValidatorToDeposit(_assets);

        // Update validator delegations and stored total
        $.validators[validatorIndex].delegations += _assets;
        $.storedTotal += _assets;

        // Transfer tokens and mint shares
        super._deposit(_caller, _receiver, _assets, _shares);

        // Withdraw assets from the wrapped native token
        IWrappedNative(asset()).withdraw(_assets);

        // Delegate assets to the validator only if a single validator can handle the deposit amount
        ISFC($.stakingContract).delegate{value: _assets}($.validators[validatorIndex].id);
    }

    /// @notice Get the validator to deposit to
    /// @param _amount Amount of assets to deposit
    /// @return validatorId ID of the validator
    function _getValidatorToDeposit(uint256 _amount) private returns (uint256 validatorId) {
        BeefySonicStorage storage $ = getBeefySonicStorage();

        // Ensure we have validators
        if ($.validators.length == 0) revert NoValidators();

        // Get max delegated ratio from the constants manager via the SFC
        uint256 _maxDelegatedRatio = maxDelegatedRatio();

        // Loop and try to deposit into the first validator in the set with capacity
        for (uint256 i; i < $.validators.length; ++i) {
            Validator memory validator = $.validators[i];

            if (!validator.active) continue;

            // Check if the validator is ok
            (bool isOk,) = _validatorStatus(validator.id);
            if (!isOk) {
                _setValidatorStatus(i, false, true);

                continue;
            }

<<<<<<< HEAD
            uint256 delegatedCapacity = _delegatedCapacity(validator.id, maxDelegatedRatio);

=======
            uint256 delegatedCapacity = _delegatedCapacity(validator.id, _maxDelegatedRatio);
            
>>>>>>> 45442663
            // Check if the validator has available capacity
            if (delegatedCapacity >= _amount) return i;
        }

        // No validators with capacity
        revert NoValidatorsWithCapacity();
    }

    /// @notice Request a redeem with emergency flag
    /// @param _shares Amount of shares to redeem
    /// @param _controller Controller address
    /// @param _owner Owner address
    /// @param _emergency Emergency flag
    /// @return requestId Request ID
    function requestRedeem(uint256 _shares, address _controller, address _owner, bool _emergency)
        external
        returns (uint256 requestId)
    {
        return _requestRedeem(_shares, _controller, _owner, _emergency);
    }

    /// @notice Request a redeem, interface of EIP - 7540 https://eips.ethereum.org/EIPS/eip-7540
    /// @param _shares Amount of shares to redeem
    /// @param _controller Controller address
    /// @param _owner Owner address
    /// @return requestId Request ID
    function requestRedeem(uint256 _shares, address _controller, address _owner) external returns (uint256 requestId) {
        return _requestRedeem(_shares, _controller, _owner, false);
    }

    /// @notice Request a redeem, interface of EIP - 7540 https://eips.ethereum.org/EIPS/eip-7540
    /// @param _shares Amount of shares to redeem
    /// @param _controller Controller address
    /// @param _owner Owner address
    /// @return requestId Request ID
    function _requestRedeem(uint256 _shares, address _controller, address _owner, bool _emergency)
        private
        returns (uint256 requestId)
    {
        BeefySonicStorage storage $ = getBeefySonicStorage();
        // Ensure the owner is the caller or an authorized operator
        _onlyOperatorOrController(_owner);

        // Convert shares to assets
        uint256 assets = convertToAssets(_shares);

        // Burn shares of the owner will revert if shares is > balanceOf(owner)
        _burn(_owner, _shares);

        requestId = $.requestId;
        $.requestId++;

        // Get validators to withdraw from will be multiple if the amount is too large
        (uint256[] memory validatorIds, uint256[] memory amounts) = _getValidatorsToWithdraw(assets, _emergency);

        // Create withdrawal IDs
        uint256[] memory withdrawalIds = new uint256[](validatorIds.length);

        // Undelegate assets from the validators
        for (uint256 i; i < validatorIds.length; ++i) {
            uint256 validatorId = validatorIds[i];
            // Get the next wId, we want this to be unique for each request
            uint256 wId = $.wId;
            withdrawalIds[i] = wId;

            // Undelegate assets from the validator
            ISFC($.stakingContract).undelegate(validatorId, wId, amounts[i]);

            // Get the validator index by ID before updating
            uint256 validatorIndex = _getValidatorIndex(validatorId);

            // Update validator delegations and stored total
            $.validators[validatorIndex].delegations -= amounts[i];
            $.storedTotal -= amounts[i];

            // Increment wId
            $.wId++;
        }

        uint32 claimableTimestamp = uint32(block.timestamp + withdrawDuration());

        // Store the request
        $.pendingRedemptions[_controller][requestId] = RedemptionRequest({
            assets: assets,
            shares: _shares,
            claimableTimestamp: claimableTimestamp,
            emergency: _emergency,
            withdrawalIds: withdrawalIds,
            validatorIds: validatorIds
        });

        // Add the request ID to the owner's pending requests
        $.pendingRequests[_controller].push(requestId);

        emit RedeemRequest(_controller, _owner, requestId, msg.sender, _shares, claimableTimestamp);
        return requestId;
    }

    /// @notice Get validators to withdraw from
    /// @param _assets Amount of assets to withdraw
    /// @param _emergency Emergency flag
    /// @return _validatorIds Array of validator IDs
    /// @return _withdrawAmounts Array of withdraw amounts
    function _getValidatorsToWithdraw(uint256 _assets, bool _emergency)
        private
        view
        returns (uint256[] memory _validatorIds, uint256[] memory _withdrawAmounts)
    {
        BeefySonicStorage storage $ = getBeefySonicStorage();

        uint256 remaining = _assets;
        uint256[] memory validatorIds = new uint256[]($.validators.length);
        uint256[] memory withdrawAmounts = new uint256[]($.validators.length);
        uint256 currentIndex = 0;

        /// Loop and look to see if any validator is slashed, if they are and have enough delegations we allow a request to process in emergency mode
        for (uint256 i; i < $.validators.length; ++i) {
            Validator storage validator = $.validators[i];
            uint256 validatorId = validator.id;
            uint256 delegations = validator.delegations;
            if (isSlashed(validatorId)) {
                if (delegations == 0) continue;
                // brick redeem requests unless via emergency
                if (!_emergency) revert WithdrawError();

                if (remaining <= delegations) {
                    _validatorIds = new uint256[](1);
                    _withdrawAmounts = new uint256[](1);
                    _validatorIds[0] = validatorId;
                    _withdrawAmounts[0] = remaining;
                    return (_validatorIds, _withdrawAmounts);
                }

                // If we dont have enough delegations from the slashed validator we just revert until we can socialize the loss
                revert WithdrawError();
            }
        }

        // loop backwards in the validators array withdraw from newest validator first
        for (uint256 j = $.validators.length; j > 0; j--) {
            Validator storage validator = $.validators[j - 1];
            uint256 validatorId = validator.id;
            uint256 delegations = validator.delegations;

            if (delegations == 0) continue;

            if (remaining > delegations) {
                validatorIds[currentIndex] = validatorId;
                withdrawAmounts[currentIndex] = delegations;
                remaining -= delegations;
                currentIndex++;
            } else {
                validatorIds[currentIndex] = validatorId;
                withdrawAmounts[currentIndex] = remaining;
                remaining = 0;
                currentIndex++;
                break;
            }
        }

        if (remaining > 0) revert WithdrawError();

        _validatorIds = new uint256[](currentIndex);
        _withdrawAmounts = new uint256[](currentIndex);

        for (uint256 i; i < currentIndex; ++i) {
            _validatorIds[i] = validatorIds[i];
            _withdrawAmounts[i] = withdrawAmounts[i];
        }
    }

    /// @notice Withdraw assets from the vault
    /// @param _requestId Request ID of the withdrawal
    /// @param _receiver Address to receive the assets
    /// @param _controller Controller address
    /// @return shares Amount of shares withdrawn
    function withdraw(uint256 _requestId, address _receiver, address _controller)
        public
        virtual
        override
        returns (uint256 shares)
    {
        (, shares) = _processWithdraw(_requestId, _receiver, _controller, false);
    }

    /// @notice Redeem shares for assets
    /// @param _requestId Request ID of the withdrawal
    /// @param _receiver Address to receive the assets
    /// @param _controller Controller address
    /// @return assets Amount of assets redeemed
    function redeem(uint256 _requestId, address _receiver, address _controller)
        public
        virtual
        override
        returns (uint256 assets)
    {
        (assets,) = _processWithdraw(_requestId, _receiver, _controller, false);
    }

    /// @notice Emergency withdraw assets from the vault
    /// @param _requestId Request ID of the withdrawal
    /// @param _receiver Address to receive the assets
    /// @param _controller Controller address
    /// @return assets Amount of assets redeemed
    function emergencyWithdraw(uint256 _requestId, address _receiver, address _controller)
        external
        returns (uint256 assets)
    {
        (assets,) = _processWithdraw(_requestId, _receiver, _controller, true);
    }

    /// @notice Check for slashed validators and undelegate
    /// @dev This function is used to undelegate assets from slashed validators
    function checkForSlashedValidatorsAndUndelegate(uint256 validatorIndex) external onlyOwner {
        BeefySonicStorage storage $ = getBeefySonicStorage();
        Validator storage validator = $.validators[validatorIndex];
        uint256 validatorId = validator.id;
        uint256 delegations = validator.delegations;

        // Check if the validator is slashed
        if (isSlashed(validatorId)) {
            // create a withdraw ID
            uint256 wId = $.wId;
            uint256 refundRatio = slashingRefundRatio(validatorId);
            uint256 recoverableAmount = 0;

            if (refundRatio > 0) {
                recoverableAmount = delegations * refundRatio / 1e18;
                if (recoverableAmount > 0) {
                    ISFC($.stakingContract).undelegate(validatorId, wId, delegations);
                    $.wId++;
                }
            }

            emit ValidatorSlashed(validatorId, recoverableAmount, delegations);
            validator.slashedDelegations = delegations;
            validator.recoverableAmount = recoverableAmount;
            validator.slashedWId = wId;
            validator.delegations = 0;
            validator.active = false;
        }
    }

    /// @notice Complete the withdrawal of a slashed validator
    /// @param validatorIndex Index of the validator
    function completeSlashedValidatorWithdraw(uint256 validatorIndex)
        external
        onlyOwner
        returns (uint256 amountRecovered)
    {
        BeefySonicStorage storage $ = getBeefySonicStorage();
        Validator storage validator = $.validators[validatorIndex];

        uint256 refundRatio = slashingRefundRatio(validator.id);
        uint256 recoverableAmount = 0;
        if (refundRatio > 0) recoverableAmount = validator.slashedDelegations * refundRatio / 1e18;

        if (recoverableAmount > 0) {
            uint256 before = address(this).balance;
            ISFC($.stakingContract).withdraw(validator.id, validator.slashedWId);
            amountRecovered = address(this).balance - before;

            // deposit the recovered amount to another validator
            uint256 depositValidatorIndex = _getValidatorToDeposit(amountRecovered);
            $.validators[depositValidatorIndex].delegations += amountRecovered;
            ISFC($.stakingContract).delegate{value: amountRecovered}($.validators[depositValidatorIndex].id);
        }

        uint256 loss = validator.slashedDelegations - amountRecovered;
        $.storedTotal -= loss;
        validator.recoverableAmount = 0;

        emit SlashedValidatorWithdrawn(validator.id, amountRecovered, loss);
    }

    /// @notice Process a withdrawal
    /// @param _requestId The request ID
    /// @param _receiver Address to receive the assets
    /// @param _controller Controller address
    /// @return assets Amount of assets redeemed
    function _processWithdraw(uint256 _requestId, address _receiver, address _controller, bool emergency)
        private
        returns (uint256 assets, uint256 shares)
    {
        BeefySonicStorage storage $ = getBeefySonicStorage();

        _onlyOperatorOrController(_controller);

        RedemptionRequest storage _request = $.pendingRedemptions[_controller][_requestId];

        _NoZeroAddress(_receiver);
        // Ensure the request is claimable
        if (_request.claimableTimestamp > block.timestamp) revert NotClaimableYet();

        // Withdraw assets from the SFC
        uint256 amountWithdrawn = _withdrawFromSFC(_requestId, _controller);

        if (amountWithdrawn < _request.assets && !emergency && !_request.emergency) revert WithdrawError();

        shares = _request.shares;

        // Delete the request to not allow double withdrawal
        delete $.pendingRedemptions[_controller][_requestId];
        _removeRequest(_controller, _requestId);

        _withdraw(msg.sender, _receiver, _controller, amountWithdrawn, shares);

        return (amountWithdrawn, shares);
    }

    /// @notice Remove a request from the pending requests
    /// @param _controller Controller address
    /// @param _requestId Request ID
    function _removeRequest(address _controller, uint256 _requestId) private {
        BeefySonicStorage storage $ = getBeefySonicStorage();

        // Get the pending requests array for the controller
        uint256[] storage pendingRequests = $.pendingRequests[_controller];

        // If the array is empty, nothing to do
        if (pendingRequests.length == 0) return;

        // Find the index of the request ID
        for (uint256 i; i < pendingRequests.length; ++i) {
            if (pendingRequests[i] == _requestId) {
                // move the last element to the position of the removed element and pop
                pendingRequests[i] = pendingRequests[pendingRequests.length - 1];
                pendingRequests.pop();
                return;
            }
        }
    }

    /// @notice Withdraw assets from the SFC
    /// @param _requestId Request ID of the withdrawal
    /// @param _controller Controller address
    /// @return amountWithdrawn Amount of assets withdrawn
    function _withdrawFromSFC(uint256 _requestId, address _controller) private returns (uint256 amountWithdrawn) {
        BeefySonicStorage storage $ = getBeefySonicStorage();
        RedemptionRequest storage request = $.pendingRedemptions[_controller][_requestId];

        // We fetch the before and after balance in case of slashing and we end up with less assets than desired
        uint256 before = address(this).balance;

        // Withdraw assets from the validators
        for (uint256 j; j < request.withdrawalIds.length; ++j) {
            uint256 validatorId = request.validatorIds[j];
            uint256 requestId = request.withdrawalIds[j];

            if (isSlashed(validatorId)) {
                // If the validator is slashed, we need to make sure we get the refund if more than 0
                uint256 refundAmount = slashingRefundRatio(validatorId);
                if (refundAmount > 0) {
                    ISFC($.stakingContract).withdraw(validatorId, requestId);
                }
            } else {
                // If the validator is not slashed, we can withdraw the assets
                ISFC($.stakingContract).withdraw(validatorId, requestId);
            }
        }

        // Calculate the amount withdrawn
        amountWithdrawn = address(this).balance - before;
    }

    /// @notice Internal withdraw function
    /// @param _caller Caller address
    /// @param _receiver Receiver address
    /// @param _controller Controller address
    /// @param _assets Amount of assets to withdraw
    /// @param _shares Amount of shares to withdraw
    function _withdraw(address _caller, address _receiver, address _controller, uint256 _assets, uint256 _shares)
        internal
        virtual
        override
    {
        // Deposit raw S into the wrapper
        IWrappedNative(asset()).deposit{value: _assets}();

        // Transfer the assets to the receiver
        IERC20(asset()).safeTransfer(_receiver, _assets);

        emit Withdraw(_caller, _receiver, _controller, _assets, _shares);
    }

    /// @notice Check if a validator is ok
    /// @param _validatorId ID of the validator
    /// @return isOk True if the validator is ok
    function _validatorStatus(uint256 _validatorId) private view returns (bool, uint256) {
        BeefySonicStorage storage $ = getBeefySonicStorage();
        (uint256 status, uint256 receivedStake,,,,,) = ISFC($.stakingContract).getValidator(_validatorId);
        return (status == 0, receivedStake);
    }

    /// @notice Get the pending redeem request
    /// @param _requestId ID of the redeem request
    /// @param _controller Controller address
    /// @return shares Amount of shares
    function pendingRedeemRequest(uint256 _requestId, address _controller) external view returns (uint256 shares) {
        BeefySonicStorage storage $ = getBeefySonicStorage();
        RedemptionRequest storage request = $.pendingRedemptions[_controller][_requestId];

        // Return the shares if the request is pending
        if (request.claimableTimestamp > block.timestamp) return request.shares;
        return 0;
    }

    /// @notice Get the claimable redeem request
    /// @param _requestId ID of the redeem request
    /// @param _controller Controller address
    /// @return shares Amount of shares
    function claimableRedeemRequest(uint256 _requestId, address _controller) external view returns (uint256 shares) {
        BeefySonicStorage storage $ = getBeefySonicStorage();
        RedemptionRequest storage request = $.pendingRedemptions[_controller][_requestId];

        // Return the shares if the request is claimable
        if (request.claimableTimestamp <= block.timestamp) return request.shares;
        return 0;
    }

    /// @notice Get the pending redeem requests for a user
    /// @param _controller Controller address
    /// @return requests Array of pending requests
    function userPendingRedeemRequests(address _controller)
        external
        view
        returns (RedemptionRequest[] memory requests)
    {
        BeefySonicStorage storage $ = getBeefySonicStorage();

        requests = new RedemptionRequest[]($.pendingRequests[_controller].length);

        for (uint256 i; i < $.pendingRequests[_controller].length; ++i) {
            requests[i] = $.pendingRedemptions[_controller][$.pendingRequests[_controller][i]];
        }
    }

    /// @dev Find the largest validator to deposit
    /// @return largestCapacity of the validator capacity
    function _findLargestValidatorToDeposit() private view returns (uint256 largestCapacity) {
        BeefySonicStorage storage $ = getBeefySonicStorage();
        largestCapacity = 0;

        // Get max delegated ratio from the constants manager via the SFC
        uint256 _maxDelegatedRatio = maxDelegatedRatio();

        for (uint256 i; i < $.validators.length; ++i) {
            uint256 capacity = _delegatedCapacity($.validators[i].id, _maxDelegatedRatio);

            if (capacity > largestCapacity) {
                largestCapacity = capacity;
            }
        }
    }

    function _delegatedCapacity(uint256 _validatorId, uint256 _maxDelegatedRatio) private view returns (uint256) {
        uint256 _selfStake = selfStake(_validatorId);
        (, uint256 receivedStake) = _validatorStatus(_validatorId);

        // Avoid division by 0
        if (_selfStake == 0) return 0;

        // Validator delegated capacity is maxDelegatedRatio times the self-stake
        uint256 delegatedCapacity = _selfStake * _maxDelegatedRatio / 1e18;

        // Validator received stake is the amount of S received by the validator
        uint256 capacity = delegatedCapacity - receivedStake;
        return capacity;
    }

    /// @notice Notify the yield to start vesting
    function harvest() external whenNotPaused {
        BeefySonicStorage storage $ = getBeefySonicStorage();

<<<<<<< HEAD
        // We just return if the last harvest was within the lock duration to prevent ddos
=======
        // We just revert if the last harvest was within the lock duration to prevent ddos 
>>>>>>> 45442663
        if (block.timestamp - $.lastHarvest <= $.lockDuration) revert NotReadyForHarvest();

        // Claim pending rewards
        uint256 beforeBal = address(this).balance;
        _claim();
        uint256 claimed = address(this).balance - beforeBal;
        emit ClaimedRewards(claimed);

        // Check if there is enough rewards
        if (claimed < $.minHarvest) revert NotEnoughRewards();

        // Charge fees
        _chargeFees(claimed);

        // Balance of Native on the contract this includes Sonic after fees and donations 
        // You can technically donate by calling withdrawTo with to being this address on wS
        uint256 contractBalance = address(this).balance;

        // Update stored total and total locked
        $.totalLocked = lockedProfit() + contractBalance;
        $.storedTotal += contractBalance;
        $.lastHarvest = block.timestamp;

        // Get validator to deposit
        uint256 validatorId = _getValidatorToDeposit(contractBalance);

        // Get validator from storage
        Validator storage validator = $.validators[validatorId];

        // Update delegations
        validator.delegations += contractBalance;

        // Delegate assets to the validator only if a single validator can handle the deposit amount
        ISFC($.stakingContract).delegate{value: contractBalance}(validator.id);

        emit Notify(msg.sender, contractBalance);
    }

    /// @notice Claim pending rewards from validators
    function _claim() private {
        BeefySonicStorage storage $ = getBeefySonicStorage();
        for (uint256 i; i < $.validators.length; ++i) {
            Validator storage validator = $.validators[i];
            if (validator.claim) {
                // Claim rewards from the staking contract
                uint256 pending = ISFC($.stakingContract).pendingRewards(address(this), validator.id);
                if (pending > 0) ISFC($.stakingContract).claimRewards(validator.id);

                // we claimed remaining rewards and now set it to claim to false
                (bool isOk,) = _validatorStatus(validator.id);
                if (!isOk) _setValidatorStatus(i, false, false);
            }
        }
    }

    /// @notice Charge fees
    /// @param _amount Amount of assets to charge
    function _chargeFees(uint256 _amount) private {
        BeefySonicStorage storage $ = getBeefySonicStorage();
        // Get fees .total will never be 0
        uint256 beefyFeeAmount = _amount * IFeeConfig($.beefyFeeConfig).getFees(address(this)).total / 1e18;
        uint256 liquidityFeeAmount = 0;
        if ($.liquidityFee > 0) liquidityFeeAmount = _amount * $.liquidityFee / 1e18;

        uint256 total = beefyFeeAmount + liquidityFeeAmount;
        if (total > 0) {
            IWrappedNative(asset()).deposit{value: total}();
            if (beefyFeeAmount > 0) IERC20(asset()).safeTransfer($.beefyFeeRecipient, beefyFeeAmount);
            if (liquidityFeeAmount > 0) IERC20(asset()).safeTransfer($.liquidityFeeRecipient, liquidityFeeAmount);
        }

        emit ChargedFees(beefyFeeAmount, liquidityFeeAmount);
    }

    /// @notice Get validator index by validator ID
    /// @param _validatorId Validator ID
    /// @return index Index of the validator
    function _getValidatorIndex(uint256 _validatorId) private view returns (uint256) {
        BeefySonicStorage storage $ = getBeefySonicStorage();
        for (uint256 i; i < $.validators.length; ++i) {
            if ($.validators[i].id == _validatorId) return i;
        }
        revert ValidatorNotFound();
    }

    /// @notice Check if an operator is authorized to withdraw
    /// @param _controller Controller address
    /// @param _operator Operator address
    /// @return isOperator True if the operator is authorized
    function isOperator(address _controller, address _operator) external view returns (bool) {
        BeefySonicStorage storage $ = getBeefySonicStorage();
        return $.isOperator[_controller][_operator];
    }

    /// @notice Remaining locked profit after a notification
    /// @return locked Amount remaining to be vested
    function lockedProfit() public view returns (uint256 locked) {
        BeefySonicStorage storage $ = getBeefySonicStorage();
        uint256 _lockDuration = $.lockDuration;
        if (_lockDuration == 0) return 0;
        uint256 elapsed = block.timestamp - $.lastHarvest;
        uint256 remaining = elapsed < _lockDuration ? _lockDuration - elapsed : 0;
        locked = $.totalLocked * remaining / _lockDuration;
    }

    /// @notice Get the slashing refund ratio of a validator
    /// @param _validatorId ID of the validator
    /// @return slashingRefundRatio Slashing refund ratio
    function slashingRefundRatio(uint256 _validatorId) private view returns (uint256) {
        return ISFC(getBeefySonicStorage().stakingContract).slashingRefundRatio(_validatorId);
    }

    /// @notice Get the self-stake of a validator
    /// @param _validatorId ID of the validator
    /// @return selfStake Amount of assets staked
    function selfStake(uint256 _validatorId) private view returns (uint256) {
        return ISFC(getBeefySonicStorage().stakingContract).getSelfStake(_validatorId);
    }

    /// @notice Check if a validator is slashed
    /// @param _validatorId ID of the validator
    function isSlashed(uint256 _validatorId) private view returns (bool) {
        return ISFC(getBeefySonicStorage().stakingContract).isSlashed(_validatorId);
    }

    /// @notice Get the maximum delegate ratio
<<<<<<< HEAD
    /// @return maxDelegateRatio Maximum delegate ratio
    function maxDelegateRatio() private view returns (uint256) {
=======
    /// @return maxDelegatedRatio Maximum delegate ratio
    function maxDelegatedRatio() private view returns (uint256) {    
>>>>>>> 45442663
        return IConstantsManager(ISFC(getBeefySonicStorage().stakingContract).constsAddress()).maxDelegatedRatio();
    }

    /// @notice Get the number of validators
    /// @return _length Number of validators
    function validatorsLength() external view returns (uint256) {
        return getBeefySonicStorage().validators.length;
    }

    /// @notice Get the rate used by Balancer
    /// @return rate Rate
    function getRate() external view returns (uint256) {
        return convertToAssets(1e18);
    }

    /// @notice Get the price per full share used by Beefy
    /// @return pricePerFullShare Price per full share
    function getPricePerFullShare() external view returns (uint256) {
        return convertToAssets(1e18);
    }

    /// @notice Override the decimals function to match underlying decimals
    /// @return _decimals Decimals of the underlying token
    function decimals() public view override(ERC20Upgradeable, ERC4626Upgradeable) returns (uint8 _decimals) {
        return ERC4626Upgradeable.decimals();
    }

    /// @notice Total assets on this contract
    /// @return total Total amount of assets
    function totalAssets() public view override returns (uint256 total) {
        total = getBeefySonicStorage().storedTotal - lockedProfit();
    }

    /// @notice Get the lock duration
    /// @return lockDuration Lock duration
    function lockDuration() public view returns (uint256) {
        return getBeefySonicStorage().lockDuration;
    }

    /// @notice Get the liquidity fee
    /// @return liquidityFee Liquidity fee
    function liquidityFee() public view returns (uint256) {
        return getBeefySonicStorage().liquidityFee;
    }

    /// @notice Get a validator
    /// @param _validatorIndex Index of the validator
    /// @return validator Validator struct
    function validatorByIndex(uint256 _validatorIndex) external view returns (Validator memory) {
        return getBeefySonicStorage().validators[_validatorIndex];
    }

    /// @notice Preview withdraw always reverts for async flows
    function previewWithdraw(uint256) public pure virtual override returns (uint256) {
        revert ERC7540AsyncFlow();
    }

    /// @notice Preview redeem always reverts for async flows
    function previewRedeem(uint256) public pure virtual override returns (uint256) {
        revert ERC7540AsyncFlow();
    }

    /**
     * @dev See {IERC4626-maxDeposit}.
     */
    function maxDeposit(address) public view virtual override returns (uint256) {
        return _findLargestValidatorToDeposit();
    }

    /**
     * @dev See {IERC4626-maxMint}.
     */
    function maxMint(address) public view virtual override returns (uint256) {
        return convertToShares(_findLargestValidatorToDeposit());
    }

    /// @notice Get the want token
    /// @return want Address of the want token
    function want() external view returns (address) {
        return asset();
    }

    /// @notice Get the Beefy fee recipient
    /// @return beefyFeeRecipient Address of the Beefy fee recipient
    function feeRecipients() external view returns (address beefyFeeRecipient, address liquidityFeeRecipient) {
        return (getBeefySonicStorage().beefyFeeRecipient, getBeefySonicStorage().liquidityFeeRecipient);
    }

    /// @notice Get the Beefy fee configuration
    /// @return beefyFeeConfig Address of the Beefy fee configuration
    function beefyFeeConfig() external view returns (address) {
        return getBeefySonicStorage().beefyFeeConfig;
    }

    /// @notice Get the keeper
    /// @return keeper Address of the keeper
    function keeper() external view returns (address) {
        return getBeefySonicStorage().keeper;
    }

    /// @notice Get the withdraw duration
    /// @return withdrawDuration Withdraw duration
    function withdrawDuration() public view returns (uint256) {
        return IConstantsManager(ISFC(getBeefySonicStorage().stakingContract).constsAddress()).withdrawalPeriodTime();
    }

    /// @notice Add a new validator
    /// @param _validatorId ID of the validator
    function addValidator(uint256 _validatorId) external onlyOwner {
        BeefySonicStorage storage $ = getBeefySonicStorage();

        // Check if validator already exists
        for (uint256 i; i < $.validators.length; ++i) {
            if ($.validators[i].id == _validatorId) revert InvalidValidatorIndex();
        }

        (bool isOk,) = _validatorStatus(_validatorId);
        if (!isOk) revert NotOK();
        // Create new validator
        Validator memory validator = Validator({
            id: _validatorId,
            delegations: 0,
            slashedWId: 0,
            recoverableAmount: 0,
            slashedDelegations: 0,
            active: true,
            claim: true
        });

        // Add to validators array
        uint256 validatorIndex = $.validators.length;
        $.validators.push(validator);

        emit ValidatorAdded(_validatorId, validatorIndex);
    }

    /// @notice Set a validator's active status
    /// @param _validatorIndex Index of the validator
    /// @param _active Whether the validator is active
    /// @param _shouldClaim Whether the validator should claim
    function setValidatorStatus(uint256 _validatorIndex, bool _active, bool _shouldClaim) external onlyOwner {
        _setValidatorStatus(_validatorIndex, _active, _shouldClaim);
    }

    /// @notice Set a validator's active status
    /// @param _validatorIndex Index of the validator
    /// @param _active Whether the validator is active
    /// @param _shouldClaim Whether the validator should claim
    function _setValidatorStatus(uint256 _validatorIndex, bool _active, bool _shouldClaim) private {
        BeefySonicStorage storage $ = getBeefySonicStorage();

        if (_validatorIndex >= $.validators.length) revert InvalidValidatorIndex();
<<<<<<< HEAD

        bool _isSlashed = isSlashed($.validators[_validatorIndex].id);

=======
        
>>>>>>> 45442663
        $.validators[_validatorIndex].active = _active;
        $.validators[_validatorIndex].claim = _shouldClaim;

        emit ValidatorStatusChanged(_validatorIndex, _active, _shouldClaim);
    }

    /// @notice Set an operator to finalize the claim of the request to withdraw
    /// @param _operator Address of the operator
    /// @param _approved Whether the operator is approved
    function setOperator(address _operator, bool _approved) external returns (bool) {
        BeefySonicStorage storage $ = getBeefySonicStorage();
        $.isOperator[msg.sender][_operator] = _approved;
        emit OperatorSet(msg.sender, _operator, _approved);
        return true;
    }

    /// @notice Set the Beefy fee recipient
    /// @param _beefyFeeRecipient Address of the new Beefy fee recipient
    function setBeefyFeeRecipient(address _beefyFeeRecipient) external onlyOwner {
        _NoZeroAddress(_beefyFeeRecipient);
        BeefySonicStorage storage $ = getBeefySonicStorage();
        emit BeefyFeeRecipientSet($.beefyFeeRecipient, _beefyFeeRecipient);
        $.beefyFeeRecipient = _beefyFeeRecipient;
    }

    /// @notice Set the Beefy fee configuration
    /// @param _beefyFeeConfig Address of the new Beefy fee configuration
    function setBeefyFeeConfig(address _beefyFeeConfig) external onlyOwner {
        _NoZeroAddress(_beefyFeeConfig);
        BeefySonicStorage storage $ = getBeefySonicStorage();
        emit BeefyFeeConfigSet($.beefyFeeConfig, _beefyFeeConfig);
        $.beefyFeeConfig = _beefyFeeConfig;
    }

    /// @notice Set the liquidity fee recipient
    /// @param _liquidityFeeRecipient Address of the new liquidity fee recipient
    function setLiquidityFeeRecipient(address _liquidityFeeRecipient) external onlyOwner {
        _NoZeroAddress(_liquidityFeeRecipient);
        BeefySonicStorage storage $ = getBeefySonicStorage();
        emit LiquidityFeeRecipientSet($.liquidityFeeRecipient, _liquidityFeeRecipient);
        $.liquidityFeeRecipient = _liquidityFeeRecipient;
    }

    /// @notice Set the liquidity fee percentage
    /// @param _liquidityFee Percentage of the fee
    function setLiquidityFee(uint256 _liquidityFee) external onlyOwner {
        BeefySonicStorage storage $ = getBeefySonicStorage();
        emit LiquidityFeeSet($.liquidityFee, _liquidityFee);
        if (_liquidityFee > 0.1e18) revert InvalidLiquidityFee();
        $.liquidityFee = _liquidityFee;
    }

    /// @notice Set the keeper
    /// @param _keeper Address of the new keeper
    function setKeeper(address _keeper) external onlyOwner {
        _NoZeroAddress(_keeper);
        BeefySonicStorage storage $ = getBeefySonicStorage();
        $.keeper = _keeper;
        emit KeeperSet($.keeper, _keeper);
    }

    /// @notice Set the lock duration
    /// @param _lockDuration Duration of the lock
    function setLockDuration(uint32 _lockDuration) external onlyOwner {
        BeefySonicStorage storage $ = getBeefySonicStorage();
        $.lockDuration = _lockDuration;
        emit LockDurationSet($.lockDuration, _lockDuration);
    }

    function setMinHarvest(uint256 _minHarvest) external onlyOwner {
        BeefySonicStorage storage $ = getBeefySonicStorage();
        $.minHarvest = _minHarvest;
        emit MinHarvestSet($.minHarvest, _minHarvest);
    }

    /// @notice Pause the contract only callable by the owner or keeper
    function pause() external {
        BeefySonicStorage storage $ = getBeefySonicStorage();
        if (msg.sender != $.keeper && msg.sender != owner()) revert NotAuthorized();
        _pause();
    }

    /// @notice Unpause the contract only callable by the owner
    function unpause() external onlyOwner {
        _unpause();
    }

    /// @notice Function to authorize upgrades, can only be called by the owner
    /// @param newImplementation Address of the new implementation
    function _authorizeUpgrade(address newImplementation) internal override onlyOwner {}

    /// @notice Check if an address is not zero
    /// @param _address Address to check
    function _NoZeroAddress(address _address) private pure returns (address) {
        if (_address == address(0)) revert ZeroAddress();
        return _address;
    }

    /// @notice EIP 7575: Get the share token address
    /// @return shareTokenAddress Address of the share token which is this address.
    function share() external view returns (address shareTokenAddress) {
        return address(this);
    }

    /// @notice Checks if a contract implements an interface.
    /// @param interfaceId The interface identifier, as specified in ERC-165.
    /// @return supported True if the contract implements `interfaceId` and
    function supportsInterface(bytes4 interfaceId) external pure returns (bool supported) {
        if (
            interfaceId == 0xe3bc4e65 || interfaceId == 0x620ee8e4 || interfaceId == 0x2f0a18c5
                || interfaceId == 0x01ffc9a7
        ) return true;
        return false;
    }

    /// @notice Receive function for receiving Native Sonic
    /// @dev we dont allow receiving Native Sonic unless from wrapper or SFC
    receive() external payable {
        if (msg.sender != address(asset()) && msg.sender != address(getBeefySonicStorage().stakingContract)) {
            revert NotAuthorized();
        }
    }
}<|MERGE_RESOLUTION|>--- conflicted
+++ resolved
@@ -185,13 +185,8 @@
                 continue;
             }
 
-<<<<<<< HEAD
             uint256 delegatedCapacity = _delegatedCapacity(validator.id, maxDelegatedRatio);
 
-=======
-            uint256 delegatedCapacity = _delegatedCapacity(validator.id, _maxDelegatedRatio);
-            
->>>>>>> 45442663
             // Check if the validator has available capacity
             if (delegatedCapacity >= _amount) return i;
         }
@@ -666,11 +661,7 @@
     function harvest() external whenNotPaused {
         BeefySonicStorage storage $ = getBeefySonicStorage();
 
-<<<<<<< HEAD
-        // We just return if the last harvest was within the lock duration to prevent ddos
-=======
         // We just revert if the last harvest was within the lock duration to prevent ddos 
->>>>>>> 45442663
         if (block.timestamp - $.lastHarvest <= $.lockDuration) revert NotReadyForHarvest();
 
         // Claim pending rewards
@@ -797,13 +788,8 @@
     }
 
     /// @notice Get the maximum delegate ratio
-<<<<<<< HEAD
-    /// @return maxDelegateRatio Maximum delegate ratio
-    function maxDelegateRatio() private view returns (uint256) {
-=======
     /// @return maxDelegatedRatio Maximum delegate ratio
     function maxDelegatedRatio() private view returns (uint256) {    
->>>>>>> 45442663
         return IConstantsManager(ISFC(getBeefySonicStorage().stakingContract).constsAddress()).maxDelegatedRatio();
     }
 
@@ -956,13 +942,7 @@
         BeefySonicStorage storage $ = getBeefySonicStorage();
 
         if (_validatorIndex >= $.validators.length) revert InvalidValidatorIndex();
-<<<<<<< HEAD
-
-        bool _isSlashed = isSlashed($.validators[_validatorIndex].id);
-
-=======
-        
->>>>>>> 45442663
+
         $.validators[_validatorIndex].active = _active;
         $.validators[_validatorIndex].claim = _shouldClaim;
 
