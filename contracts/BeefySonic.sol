--- conflicted
+++ resolved
@@ -397,11 +397,7 @@
             validator.delegations = 0;
             validator.active = false;
 
-<<<<<<< HEAD
-            $.slashNotRealized = true;
-=======
             $.slashedValidators++;
->>>>>>> 3b689cc1
         }
     }
 
@@ -433,12 +429,7 @@
 
         uint256 loss = validator.slashedDelegations - amountRecovered;
         $.storedTotal -= loss;
-<<<<<<< HEAD
-        validator.recoverableAmount = 0;
-        $.slashNotRealized = false;
-=======
         $.slashedValidators--;
->>>>>>> 3b689cc1
 
         emit SlashedValidatorWithdrawn(validator.id, amountRecovered, loss);
     }
