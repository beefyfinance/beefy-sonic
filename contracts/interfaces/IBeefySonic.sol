// SPDX-License-Identifier: MIT
pragma solidity 0.8.28;

interface IBeefySonic {
    struct BeefySonicStorage {
        // Address of the staking contract
        address stakingContract;
        // Address of the Beefy fee recipient
        address beefyFeeRecipient;
        // Address of the liquidity fee recipient
        address liquidityFeeRecipient;
        // Address of the Beefy fee configuration
        address beefyFeeConfig;
        // Address of the keeper
        address keeper;
        // Liquidity fee percentage
        uint256 liquidityFee;
        // Total amount of tokens stored
        uint256 storedTotal;
        // Total amount of tokens locked
        uint256 totalLocked;
        // Last time notify was called
        uint256 lastHarvest;
        // Duration to lock tokens
        uint32 lockDuration;
        // Withdraw request ID
        uint256 requestId;
        // Withdraw ID for SFC request
        uint256 wId;
        // Minimum harvest amount
        uint256 minHarvest;
<<<<<<< HEAD
        // Slash not realized
        bool slashNotRealized;
=======
        // Slashed validators
        uint256 slashedValidators;
        // Undelegated harvest amount
        uint256 undelegatedHarvest;
>>>>>>> 3b689cc1
        // Operator tracking
        mapping(address => mapping(address => bool)) isOperator;
        // Redemption requests
        mapping(address => mapping(uint256 => RedemptionRequest)) pendingRedemptions;
        // Pending requests for each owner
        mapping(address => uint256[]) pendingRequests;
        // Validator tracking
        Validator[] validators;
    }

    struct RedemptionRequest {
        uint256 assets;
        uint256 shares;
        uint32 requestTimestamp;
        bool emergency;
        uint256[] withdrawalIds;
        uint256[] validatorIds;
    }

    struct Validator {
        uint256 id;
        uint256 delegations;
        uint256 slashedWId;
        uint256 slashedDelegations;
        bool active;
        bool claim;
    }

    error ERC7540AsyncFlow();
    error InvalidLiquidityFee();
    error InvalidValidatorIndex();
    error NoValidators();
    error NoValidatorsWithCapacity();
    error NotAuthorized();
    error NotClaimableYet();
    error NotEnoughRewards();
    error NotOK();
    error NotReadyForHarvest();
    error NothingToWithdraw();
<<<<<<< HEAD
error SlashNotRealized();
=======
    error SlashNotRealized();
>>>>>>> 3b689cc1
    error ValidatorNotFound();
    error WithdrawError();
    error ZeroDeposit();
    error ZeroAddress();

    event BeefyFeeConfigSet(address indexed oldBeefyFeeConfig, address indexed newBeefyFeeConfig);
    event BeefyFeeRecipientSet(address indexed oldBeefyFeeRecipient, address indexed newBeefyFeeRecipient);
    event ChargedFees(uint256 beefyFee, uint256 liquidityFee);
    event ClaimedRewards(uint256 amount);
    event KeeperSet(address indexed oldKeeper, address indexed newKeeper);
    event LiquidityFeeRecipientSet(address indexed oldLiquidityFeeRecipient, address indexed newLiquidityFeeRecipient);
    event LiquidityFeeSet(uint256 oldLiquidityFee, uint256 newLiquidityFee);
    event LockDurationSet(uint256 oldLockDuration, uint256 newLockDuration);
    event MinHarvestSet(uint256 oldMinHarvest, uint256 newMinHarvest);
    event Notify(address notifier, uint256 amount);
    event OperatorSet(address indexed owner, address indexed operator, bool approved);
    event RedeemRequest(
        address indexed controller,
        address indexed owner,
        uint256 requestId,
        address indexed caller,
        uint256 shares,
        uint32 requestTimestamp
    );
    event SlashedValidatorWithdrawn(uint256 indexed validatorId, uint256 amountRecovered, uint256 loss);
    event ValidatorAdded(uint256 validatorId, uint256 validatorIndex);
    event ValidatorClaimSet(uint256 indexed validatorIndex, bool claim);
    event ValidatorSlashed(uint256 indexed validatorId, uint256 recoverableAmount, uint256 delegations);
    event ValidatorStatusChanged(uint256 indexed validatorIndex, bool active, bool shouldClaim);
    event WithdrawProcessed(address indexed owner, address indexed receiver, uint256 shares, uint256 assets);

    /// @notice Request a redeem, interface of EIP - 7540 https://eips.ethereum.org/EIPS/eip-7540
    /// @param shares Amount of shares to redeem
    /// @param controller Controller address
    /// @param owner Owner address
    /// @return requestId Request ID
    function requestRedeem(uint256 shares, address controller, address owner) external returns (uint256 requestId);

    /// @notice Get the pending redeem request
    /// @param _requestId ID of the redeem request
    /// @param _controller Controller address
    /// @return shares Amount of shares
    function pendingRedeemRequest(uint256 _requestId, address _controller) external view returns (uint256 shares);

    /// @notice Get the claimable redeem request
    /// @param _requestId ID of the redeem request
    /// @param _controller Controller address
    /// @return shares Amount of shares
    function claimableRedeemRequest(uint256 _requestId, address _controller) external view returns (uint256 shares);

    /// @notice Get the price per full share
    /// @return pricePerFullShare Price per full share
    function getPricePerFullShare() external view returns (uint256);

    /// @notice Notify the yield to start vesting
    function harvest() external;

    /// @notice Remaining locked profit after a notification
    /// @return locked Amount remaining to be vested
    function lockedProfit() external view returns (uint256 locked);

    /// @notice Add a new validator
    /// @param validatorId ID of the validator
    function addValidator(uint256 validatorId) external;

    /// @notice Set a validator's active status
    /// @param validatorIndex Index of the validator
    /// @param active Whether the validator is active
    /// @param shouldClaim Whether the validator should claim
    function setValidatorStatus(uint256 validatorIndex, bool active, bool shouldClaim) external;

    /// @notice Set an operator to finalize the claim of the request to withdraw
    /// @param operator Address of the operator
    /// @param approved Whether the operator is approved
    function setOperator(address operator, bool approved) external returns (bool);

    /// @notice Set the Beefy fee recipient
    /// @param _beefyFeeRecipient Address of the new Beefy fee recipient
    function setBeefyFeeRecipient(address _beefyFeeRecipient) external;

    /// @notice Set the Beefy fee configuration
    /// @param _beefyFeeConfig Address of the new Beefy fee configuration
    function setBeefyFeeConfig(address _beefyFeeConfig) external;

    /// @notice Set the liquidity fee recipient
    /// @param _liquidityFeeRecipient Address of the new liquidity fee recipient
    function setLiquidityFeeRecipient(address _liquidityFeeRecipient) external;

    /// @notice Set the liquidity fee percentage
    /// @param _liquidityFee Percentage of the fee
    function setLiquidityFee(uint256 _liquidityFee) external;

    /// @notice Set the keeper
    /// @param _keeper Address of the new keeper
    function setKeeper(address _keeper) external;

    /// @notice Set the lock duration
    /// @param _lockDuration Duration to lock tokens
    function setLockDuration(uint32 _lockDuration) external;

    /// @notice Pause the contract only callable by the owner or keeper
    function pause() external;

    /// @notice Unpause the contract only callable by the owner
    function unpause() external;
}<|MERGE_RESOLUTION|>--- conflicted
+++ resolved
@@ -29,15 +29,10 @@
         uint256 wId;
         // Minimum harvest amount
         uint256 minHarvest;
-<<<<<<< HEAD
-        // Slash not realized
-        bool slashNotRealized;
-=======
         // Slashed validators
         uint256 slashedValidators;
         // Undelegated harvest amount
         uint256 undelegatedHarvest;
->>>>>>> 3b689cc1
         // Operator tracking
         mapping(address => mapping(address => bool)) isOperator;
         // Redemption requests
@@ -77,11 +72,7 @@
     error NotOK();
     error NotReadyForHarvest();
     error NothingToWithdraw();
-<<<<<<< HEAD
-error SlashNotRealized();
-=======
     error SlashNotRealized();
->>>>>>> 3b689cc1
     error ValidatorNotFound();
     error WithdrawError();
     error ZeroDeposit();
