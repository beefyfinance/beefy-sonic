--- conflicted
+++ resolved
@@ -90,45 +90,6 @@
         if (!$.isOperator[_controller][msg.sender] && _controller != msg.sender) revert NotAuthorized();
     }
 
-<<<<<<< HEAD
-=======
-    /// @notice EIP-7540 overload: Deposit assets into the vault
-    /// @param _assets Amount of assets to deposit
-    /// @param _receiver Address of the receiver
-    /// @param _controller Controller address
-    function deposit(uint256 _assets, address _receiver, address _controller)
-        external
-        whenNotPaused
-        returns (uint256)
-    {
-        _isAuthorizedOperator(_controller);
-
-        uint256 maxAssets = maxDeposit(_receiver);
-        if (_assets > maxAssets) revert ERC4626ExceededMaxDeposit(_receiver, _assets, maxAssets);
-
-        uint256 shares = previewDeposit(_assets);
-
-        _deposit(_controller, _receiver, _assets, shares);
-        return shares;
-    }
-
-    /// @notice EIP-7540 overload: Mint shares into the vault
-    /// @param _shares Amount of shares to mint
-    /// @param _receiver Address of the receiver
-    /// @param _controller Controller address
-    function mint(uint256 _shares, address _receiver, address _controller) external whenNotPaused returns (uint256) {
-        _isAuthorizedOperator(_controller);
-
-        uint256 maxShares = maxMint(_receiver);
-        if (_shares > maxShares) revert ERC4626ExceededMaxMint(_receiver, _shares, maxShares);
-
-        uint256 assets = previewMint(_shares);
-
-        _deposit(_controller, _receiver, assets, _shares);
-        return assets;
-    }
-
->>>>>>> 521d26a7
     /// @notice Deposit assets into the vault
     /// @param _caller Address of the caller
     /// @param _receiver Address of the receiver
