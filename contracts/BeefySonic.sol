--- conflicted
+++ resolved
@@ -427,11 +427,8 @@
 
         uint256 loss = validator.slashedDelegations - amountRecovered;
         $.storedTotal -= loss;
-<<<<<<< HEAD
         validator.recoverableAmount = 0;
         $.slashedValidators--;
-=======
->>>>>>> 5cd75868
 
         emit SlashedValidatorWithdrawn(validator.id, amountRecovered, loss);
     }
